--- conflicted
+++ resolved
@@ -19,15 +19,6 @@
     ]
 
     OVERRIDES = [
-<<<<<<< HEAD
-      override('Array#select', 'self'),
-      override('Array#reject', 'self'),
-      override('Array#keep_if', 'self'),
-      override('Array#delete_if', 'self'),
-      Pin::Reference::Override.from_comment('Array#[]', %(
-@overload [](rng)
-  @param rng [Range]
-=======
       Override.method_return('Array#select', 'self'),
       Override.method_return('Array#reject', 'self'),
       Override.method_return('Array#keep_if', 'self'),
@@ -35,20 +26,11 @@
       Override.from_comment('Array#[]', %(
 @overload [](range)
   @param range [Range]
->>>>>>> c97edfe3
   @return [self]
 @overload [](num1, num2)
   @param num1 [Integer]
   @param num2 [Integer]
   @return [self]
-<<<<<<< HEAD
-      )),
-
-      override('Class#new', 'self'),
-      override('Class.new', 'Class<Object>'),
-      override('Class#allocate', 'self'),
-      override('Class.allocate', 'Class<Object>'),
-=======
 @overload [](num)
   @param num [Integer]
   @return_single_parameter
@@ -64,7 +46,6 @@
       Override.method_return('Class.new', 'Class<Object>'),
       Override.method_return('Class#allocate', 'self'),
       Override.method_return('Class.allocate', 'Class<Object>'),
->>>>>>> c97edfe3
 
       Override.method_return('Enumerable#select', 'self'),
 
