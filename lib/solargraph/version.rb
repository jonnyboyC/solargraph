--- conflicted
+++ resolved
@@ -1,7 +1,3 @@
-module Solargraph
-<<<<<<< HEAD
-  VERSION = '0.3.1'
-=======
-  VERSION = '0.4.0'
->>>>>>> c1176c3c
-end
+module Solargraph
+  VERSION = '0.4.0'
+end