# frozen_string_literal: true

require 'jaro_winkler'
require 'yard'
require 'yard-solargraph'
require 'set'

module Solargraph
  # An index of pins and other ApiMap-related data for a Source.
  #
  class SourceMap
    autoload :Mapper,        'solargraph/source_map/mapper'
    autoload :Clip,          'solargraph/source_map/clip'
    autoload :Completion,    'solargraph/source_map/completion'

    # @return [Source]
    attr_reader :source

    # @return [Array<Pin::Base>]
    attr_reader :pins

    # @return [Array<Pin::Base>]
    attr_reader :locals

    # @param source [Source]
    # @param pins [Array<Pin::Base>]
    # @param locals [Array<Pin::Base>]
    def initialize source, pins, locals
      # HACK: Keep the library from changing this
      @source = source.dup
      @pins = pins
      @locals = locals
<<<<<<< HEAD
      environ.merge Convention.for_local(self) unless filename.nil?
=======
      environ.merge Convention.for(source)
      @pin_class_hash = pins.to_set.classify(&:class).transform_values(&:to_a)
      @pin_select_cache = {}
    end

    def pins_by_class klass
      @pin_select_cache[klass] ||= @pin_class_hash.filter { |key, _| key <= klass }.values.flatten
    end

    def rebindable_method_names
      @rebindable_method_names ||= pins_by_class(Pin::Method)
        .select { |pin| pin.comments && pin.comments.include?('@yieldself') }
        .map(&:name)
        .to_set
>>>>>>> 134385be
    end

    # @return [String]
    def filename
      source.filename
    end

    # @return [String]
    def code
      source.code
    end

    # @return [Array<Pin::Reference::Require>]
    def requires
      pins_by_class(Pin::Reference::Require)
    end

    # @return [Environ]
    def environ
      @environ ||= Environ.new
    end

    # @return [Array<Pin::Base>]
    def document_symbols
      @document_symbols ||= pins.select { |pin|
        pin.path && !pin.path.empty?
      }
    end

    # @param query [String]
    # @return [Array<Pin::Base>]
    def query_symbols query
      document_symbols.select{ |pin| fuzzy_string_match(pin.path, query) || fuzzy_string_match(pin.name, query) }
    end

    # @param position [Position]
    # @return [Source::Cursor]
    def cursor_at position
      Source::Cursor.new(source, position)
    end

    # @param path [String]
    # @return [Pin::Base]
    def first_pin path
      pins.select { |p| p.path == path }.first
    end

    # @param location [Solargraph::Location]
    # @return [Array<Solargraph::Pin::Base>]
    def locate_pins location
      # return nil unless location.start_with?("#{filename}:")
      (pins + locals).select { |pin| pin.location == location }
    end

    def locate_named_path_pin line, character
      _locate_pin line, character, Pin::Namespace, Pin::Method
    end

    def locate_block_pin line, character
      _locate_pin line, character, Pin::Namespace, Pin::Method, Pin::Block
    end

    # @param other_map [SourceMap]
    # @return [Boolean]
    def try_merge! other_map
      return false if pins.length != other_map.pins.length || locals.length != other_map.locals.length || requires.map(&:name).uniq.sort != other_map.requires.map(&:name).uniq.sort
      pins.each_index do |i|
        return false unless pins[i].try_merge!(other_map.pins[i])
      end
      locals.each_index do |i|
        return false unless locals[i].try_merge!(other_map.locals[i])
      end
      @source = other_map.source
      true
    end

    # @param name [String]
    # @return [Array<Location>]
    def references name
      source.references name
    end

    # @param location [Location]
    # @return [Array<Pin::LocalVariable>]
    def locals_at(location)
      return [] if location.filename != filename
      locals.select { |pin| pin.visible_at?(location) }
    end

    class << self
      # @param filename [String]
      # @return [SourceMap]
      def load filename
        source = Solargraph::Source.load(filename)
        SourceMap.map(source)
      end

      # @param code [String]
      # @param filename [String, nil]
      # @return [SourceMap]
      def load_string code, filename = nil
        source = Solargraph::Source.load_string(code, filename)
        SourceMap.map(source)
      end

      # @param source [Source]
      # @return [SourceMap]
      def map source
        result = SourceMap::Mapper.map(source)
        new(source, *result)
      end
    end

    private

    # @param line [Integer]
    # @param character [Integer]
    # @param klasses [Array<Class>]
    # @return [Pin::Base]
    def _locate_pin line, character, *klasses
      position = Position.new(line, character)
      found = nil
      pins.each do |pin|
        found = pin if (klasses.empty? || klasses.any? { |kls| pin.is_a?(kls) } ) && pin.location.range.contain?(position)
        break if pin.location.range.start.line > line
      end
      # Assuming the root pin is always valid
      found || pins.first
    end

    # @param str1 [String]
    # @param str2 [String]
    # @return [Boolean]
    def fuzzy_string_match str1, str2
      JaroWinkler.distance(str1, str2) > 0.6
    end
  end
end<|MERGE_RESOLUTION|>--- conflicted
+++ resolved
@@ -30,10 +30,7 @@
       @source = source.dup
       @pins = pins
       @locals = locals
-<<<<<<< HEAD
       environ.merge Convention.for_local(self) unless filename.nil?
-=======
-      environ.merge Convention.for(source)
       @pin_class_hash = pins.to_set.classify(&:class).transform_values(&:to_a)
       @pin_select_cache = {}
     end
@@ -47,7 +44,6 @@
         .select { |pin| pin.comments && pin.comments.include?('@yieldself') }
         .map(&:name)
         .to_set
->>>>>>> 134385be
     end
 
     # @return [String]
