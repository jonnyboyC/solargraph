--- conflicted
+++ resolved
@@ -113,7 +113,6 @@
           }
         end
 
-<<<<<<< HEAD
         def static_references
           {
             referencesProvider: true
@@ -126,10 +125,8 @@
           }
         end
 
-=======
         # @param section [String]
         # @param capability [String]
->>>>>>> f36ab6bc
         # @return [Boolean]
         def dynamic_registration_for? section, capability
           result = (params['capabilities'] &&
