--- conflicted
+++ resolved
@@ -133,22 +133,10 @@
 
     get '/document' do
       workspace = params['workspace']
-<<<<<<< HEAD
-      @@semaphore.synchronize {
-        api_map = @@api_hash[workspace]
-        #yard = YardMap.new(required: required, workspace: workspace)
-        #@objects = yard.document(params['query'])
+      api_map = get_api_map(workspace)
+      unless api_map.nil?
         @objects = api_map.document(params['query'])
-      }
-=======
-      api_map = get_api_map(workspace)
-      required = []
-      unless api_map.nil?
-        required.concat api_map.required
-      end
-      yard = YardMap.new(required: required, workspace: workspace)
-      @objects = yard.document(params['query'])
->>>>>>> bfe374fe
+      end
       erb :document
     end
 
