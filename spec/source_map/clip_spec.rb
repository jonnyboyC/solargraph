--- conflicted
+++ resolved
@@ -473,7 +473,6 @@
     expect(clip.complete.pins.map(&:path)).not_to include('Par#hidden')
   end
 
-<<<<<<< HEAD
   it "infers instance variable types in rebound blocks" do
     source = Solargraph::Source.load_string(%(
       class Foo
@@ -523,7 +522,8 @@
     api_map.map source
     clip = api_map.clip_at('test.rb', [7, 11])
     expect(clip.complete.pins.map(&:name)).to include('foobar')
-=======
+  end
+
   it 'infers explicit return types from <Class>.new methods' do
     source = Solargraph::Source.load_string(%(
       class Value
@@ -558,6 +558,5 @@
     api_map.map source
     clip = api_map.clip_at('test.rb', [1, 17])
     expect(clip.infer.tag).to eq('Object')
->>>>>>> 57c2160c
   end
 end