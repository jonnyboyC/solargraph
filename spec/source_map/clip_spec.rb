--- conflicted
+++ resolved
@@ -723,7 +723,6 @@
     clip = api_map.clip_at('test.rb', [9, 15])
     expect(clip.complete.pins.map(&:path)).to include('Bar#bar_method')
   end
-<<<<<<< HEAD
 
   it 'infers Hash value types' do
     source = Solargraph::Source.load_string(%(
@@ -736,6 +735,4 @@
     clip = api_map.clip_at('test.rb', [3, 19])
     expect(clip.infer.tag).to eq('File')
   end
-=======
->>>>>>> c264cb3e
 end